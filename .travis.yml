language: python
python:
  - "2.7"
# command to install dependencies
install:
  - pip install -U pip
  - pip install --only-binary=numpy,scipy numpy scipy
<<<<<<< HEAD
  - pip install -r linux.txt
=======
  - pip install -r requirements.txt
  - python setup.py develop
>>>>>>> 35bee420
# command to run tests
script:
  - rm DSTK/tests/tests_gam/test_p_spline_train.py
  - rm DSTK/tests/test_constrained_logit/test_constrained_logit.py
  - tox --sitepackages<|MERGE_RESOLUTION|>--- conflicted
+++ resolved
@@ -5,12 +5,8 @@
 install:
   - pip install -U pip
   - pip install --only-binary=numpy,scipy numpy scipy
-<<<<<<< HEAD
   - pip install -r linux.txt
-=======
-  - pip install -r requirements.txt
   - python setup.py develop
->>>>>>> 35bee420
 # command to run tests
 script:
   - rm DSTK/tests/tests_gam/test_p_spline_train.py
